--- conflicted
+++ resolved
@@ -1,10 +1,3 @@
-<<<<<<< HEAD
-﻿1. реализация оптимизированного shared mutex для случая редких обращений на запись и частых на чтение
-2. тотальное упрощение virtual_volume_impl за счет использования boost::multi_index_container
-3. удаление избыточного класса path_locker, std::hash<> с мьютексом вполне достаточен
-4. использование shared_mutex для btree_cache -- крайне плохая идея: любое обращение к нему предполагает запись, а shared_mutex -- тяжелый лок
-=======
-﻿1. implement mutex optimized for rare EXCLUSIVE and frequent SHARED lockin: DONE
+1. implement mutex optimized for rare EXCLUSIVE and frequent SHARED lockin: DONE
 2. simplify virtual volume implementation with boost::multi_index_container
-3. using shared mutex in MRU cache is terrible idea, cuz every access to MRU cache implies writting, but upgrade from SHARED to EXCUSIVE lock is extremely hard operation
->>>>>>> 5378d66d
+3. using shared mutex in MRU cache is terrible idea, cuz every access to MRU cache implies writting, but upgrade from SHARED to EXCUSIVE lock is extremely hard operation